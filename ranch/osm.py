--- conflicted
+++ resolved
@@ -7,14 +7,9 @@
 import pandas as pd
 from pyproj import CRS
 
-<<<<<<< HEAD
 from .logger import RanchLogger
 from .parameters import standard_crs
 from .utils import link_df_to_geojson, point_df_to_geojson
-=======
-from .utils import link_df_to_geojson, point_df_to_geojson
-from .parameters import standard_crs, alt_standard_crs
->>>>>>> 297e3013
 
 __all__ = ["run_osmnx_extraction"]
 
