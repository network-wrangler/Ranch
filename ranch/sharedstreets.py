--- conflicted
+++ resolved
@@ -9,12 +9,8 @@
 from pandas import DataFrame
 from pyproj import CRS
 
-<<<<<<< HEAD
 from .logger import RanchLogger
-from .parameters import standard_crs
-=======
 from .parameters import standard_crs, alt_standard_crs
->>>>>>> 297e3013
 
 __all__ = ["run_shst_extraction"]
 
@@ -147,17 +143,8 @@
         filename, file_extension = os.path.splitext(input_network_file)
         if file_extension in [".shp", ".geojson"]:
             network_gdf = gpd.read_file(input_network_file)
-<<<<<<< HEAD
-            RanchLogger.info(
-                "input network {} has crs : {}".format(
-                    input_network_file, network_gdf.crs
-                )
-            )
-
-=======
             RanchLogger.debug("input network {} has crs : {}".format(input_network_file,network_gdf.crs))
-        
->>>>>>> 297e3013
+
         else:
             msg = "Invalid network file, should be .shp or .geojson"
             RanchLogger.error(msg)
@@ -255,17 +242,7 @@
 
     container.exec_run(
         cmd=(
-<<<<<<< HEAD
-            "shst match usr/node/"
-            + input_file_name
-            + ".geojson --out=usr/node/"
-            + "match."
-            + input_file_name
-            + ".geojson "
-            + match_option
-=======
             'shst match usr/node/'+input_file_name+'.geojson --out=usr/node/'+'match.'+input_file_name.replace(' ', '')+'.geojson '+match_option
->>>>>>> 297e3013
         )
     )
 
