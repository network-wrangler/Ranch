import os
from typing import Dict, Optional, Union

import geopandas as gpd
import numpy as np
import pandas as pd
from geopandas import GeoDataFrame
from shapely.geometry import Point
from pyproj import CRS

from .logger import RanchLogger
from .osm import add_two_way_osm, highway_attribute_list_to_value
from .parameters import Parameters
<<<<<<< HEAD
from .sharedstreets import extract_osm_link_from_shst_extraction, read_shst_extraction
from .utils import (
    buffer1,
    fill_na,
    generate_centroid_connectors_link,
    generate_centroid_connectors_shape,
    get_non_near_connectors,
    haversine_distance,
    identify_dead_end_nodes,
)

=======
from .parameters import standard_crs, alt_standard_crs
>>>>>>> 297e3013

class Roadway(object):
    """
    Roadway Network Object
    """

    def __init__(
        self,
        nodes: GeoDataFrame,
        links: GeoDataFrame,
        shapes: GeoDataFrame,
        parameters: Union[Parameters, dict] = {},
    ):
        """
        Constructor

        Args:
            nodes: geodataframe of nodes
            links: dataframe of links
            shapes: geodataframe of shapes
            parameters: dictionary of parameter settings (see Parameters class) or an instance of Parameters. If not specified, will use default parameters.

        """
        # convert to standard crs
        nodes_df = nodes.to_crs(parameters.standard_crs)
        links_df = links.to_crs(parameters.standard_crs)
        shapes_df = shapes.to_crs(parameters.standard_crs)

        self.nodes_df = nodes_df
        self.links_df = links_df
        self.shapes_df = shapes_df

        # will have to change if want to alter them
        if type(parameters) is dict:
            self.parameters = Parameters(**parameters)
        elif isinstance(parameters, Parameters):
            self.parameters = Parameters(**parameters.__dict__)
        else:
            msg = "Parameters should be a dict or instance of Parameters: found {} which is of type:{}".format(
                parameters, type(parameters)
            )
            RanchLogger.error(msg)
            raise ValueError(msg)

    def create_roadway_network_from_extracts(
        shst_extract_dir: str,
        osm_extract_dir: str,
        parameters: Dict,
    ):
        """
        creates roadway network from shst and osm extracts
        """

        if not shst_extract_dir:
            msg = "Please specify directory for sharedstreet extraction files."
            RanchLogger.error(msg)
            raise ValueError(msg)

        if not osm_extract_dir:
            msg = "Please specify directory for osmnx extraction files."
            RanchLogger.error(msg)
            raise ValueError(msg)

        if shst_extract_dir:
            RanchLogger.info("Reading sharedstreets data")
            shst_link_gdf = read_shst_extraction(shst_extract_dir, "*.out.geojson")

            # shst geometry file might have duplicates, if multiple geometries has overlapping tiles
            # drop duplicates

            RanchLogger.info("Removing duplicates in shst extraction data")
            RanchLogger.info(
                "...before removing duplicates, shst extraction has {} geometries.".format(
                    shst_link_gdf.shape[0]
                )
            )

            shst_link_non_dup_gdf = shst_link_gdf.drop_duplicates(
                subset=[
                    "id",
                    "fromIntersectionId",
                    "toIntersectionId",
                    "forwardReferenceId",
                    "backReferenceId",
                ]
            )

            RanchLogger.info(
                "...after removing duplicates, shst extraction has {} geometries.".format(
                    shst_link_non_dup_gdf.shape[0]
                )
            )

        if osm_extract_dir:
            RanchLogger.info("Reading osmnx data")
            osmnx_link_gdf = gpd.read_file(
                os.path.join(osm_extract_dir, "link.geojson")
            )
            osmnx_node_gdf = gpd.read_file(
                os.path.join(osm_extract_dir, "node.geojson")
            )

        RanchLogger.info("Extracting corresponding osm ways for every shst geometry")
        osm_from_shst_link_df = extract_osm_link_from_shst_extraction(
            shst_link_non_dup_gdf
        )

        # add two-way osm links
        osm_from_shst_link_df = add_two_way_osm(osm_from_shst_link_df, osmnx_link_gdf)

        # fill na
        osm_from_shst_link_df = fill_na(osm_from_shst_link_df)

        # aggregate osm data back to shst geometry based links
        link_gdf = Roadway.consolidate_osm_way_to_shst_link(osm_from_shst_link_df)

        # calculate roadway property
        highway_to_roadway_df = pd.read_csv(
            parameters.highway_to_roadway_crosswalk_file
        ).fillna("")

        highway_to_roadway_dict = pd.Series(
            highway_to_roadway_df.roadway.values, index=highway_to_roadway_df.highway
        ).to_dict()

        roadway_hierarchy_dict = pd.Series(
            highway_to_roadway_df.hierarchy.values, index=highway_to_roadway_df.roadway
        ).to_dict()

        link_gdf["roadway"] = link_gdf.apply(
            lambda x: highway_attribute_list_to_value(
                x, highway_to_roadway_dict, roadway_hierarchy_dict
            ),
            axis=1,
        )

        # there are links with different shstgeomid, but same shstrefid, to/from nodes
        # drop one of the links that have two shstGeomId

        link_gdf.drop_duplicates(subset=["shstReferenceId"], inplace=True)

        # add network type variables

        network_type_df = pd.read_csv(parameters.network_type_file)

        link_gdf = pd.merge(link_gdf, network_type_df, how="left", on="roadway")

        # create node gdf

        node_gdf = Roadway.create_node_gdf(link_gdf)
        node_gdf = Roadway.add_network_type_for_nodes(link_gdf, node_gdf)

        # create shape gdf
        shape_gdf = shst_link_non_dup_gdf[
            shst_link_non_dup_gdf.id.isin(link_gdf.shstGeometryId.tolist())
        ].copy()

        roadway_network = Roadway(
            nodes=node_gdf, links=link_gdf, shapes=shape_gdf, parameters=parameters
        )

        return roadway_network

    def consolidate_osm_way_to_shst_link(osm_link):
        """
        if a shst link has more than one osm ways, aggregate info into one, e.g. series([1,2,3]) to cell value [1,2,3]

        Parameters
        ----------
        osm link with shst info

        return
        ----------
        shst link with osm info

        """
        osm_link_gdf = osm_link.copy()

        agg_dict = {
            "geometry": lambda x: x.iloc[0],
            "u": lambda x: x.iloc[0],
            "v": lambda x: x.iloc[-1],
        }

        for c in osm_link_gdf.columns:
            if c in [
                "link",
                "nodeIds",
                "oneWay",
                "roadClass",
                "roundabout",
                "wayId",
                "access",
                "area",
                "bridge",
                "est_width",
                "highway",
                "junction",
                "key",
                "landuse",
                "lanes",
                "maxspeed",
                "name",
                "oneway",
                "ref",
                "service",
                "tunnel",
                "width",
            ]:
                agg_dict.update(
                    {c: lambda x: list(x) if len(list(x)) > 1 else list(x)[0]}
                )

        RanchLogger.info(
            "Start aggregating osm segments to one shst link for forward links"
        )
        forward_link_gdf = osm_link_gdf[osm_link_gdf.reverse_out == 0].copy()

        if len(forward_link_gdf) > 0:
            forward_link_gdf = (
                forward_link_gdf.groupby(
                    [
                        "shstReferenceId",
                        "id",
                        "shstGeometryId",
                        "fromIntersectionId",
                        "toIntersectionId",
                    ]
                )
                .agg(agg_dict)
                .reset_index()
            )
            forward_link_gdf["forward"] = 1
        else:
            forward_link_gdf = None

        RanchLogger.info(
            "Start aggregating osm segments to one shst link for backward links"
        )

        backward_link_gdf = osm_link_gdf[osm_link_gdf.reverse_out == 1].copy()

        if len(backward_link_gdf) > 0:
            agg_dict.update({"u": lambda x: x.iloc[-1], "v": lambda x: x.iloc[0]})

            backward_link_gdf = (
                backward_link_gdf.groupby(
                    [
                        "shstReferenceId",
                        "id",
                        "shstGeometryId",
                        "fromIntersectionId",
                        "toIntersectionId",
                    ]
                )
                .agg(agg_dict)
                .reset_index()
            )
        else:
            backward_link_gdf = None

        shst_link_gdf = None

        if forward_link_gdf is None:
            RanchLogger.info("back")
            shst_link_gdf = backward_link_gdf

        if backward_link_gdf is None:
            RanchLogger.info("for")
            shst_link_gdf = forward_link_gdf

        if (forward_link_gdf is not None) and (backward_link_gdf is not None):
            RanchLogger.info("all")
<<<<<<< HEAD
            shst_link_gdf = pd.concat(
                [forward_link_gdf, backward_link_gdf], sort=False, ignore_index=True
            )

        shst_link_gdf = GeoDataFrame(shst_link_gdf, crs={"init": "epsg:4326"})

=======
            shst_link_gdf = pd.concat([forward_link_gdf, backward_link_gdf],
                                    sort = False,
                                    ignore_index = True)
            
        shst_link_gdf = GeoDataFrame(shst_link_gdf,
                                        crs = standard_crs)
        
>>>>>>> 297e3013
        return shst_link_gdf

    @staticmethod
    def create_node_gdf(link_gdf) -> GeoDataFrame:
        """
        create shst node gdf from shst geometry

        Paramters
        ---------
        link_gdf:  shst links with osm info

        return
        ---------
        shst nodes with osm info

        """
        RanchLogger.info("Start creating shst nodes")
        # geometry only matches for forward direction
        forward_link_gdf = link_gdf[link_gdf.forward == 1].copy()

        # create point geometry from shst linestring
        forward_link_gdf["u_point"] = forward_link_gdf.apply(
            lambda x: Point(list(x.geometry.coords)[0]), axis=1
        )
        forward_link_gdf["v_point"] = forward_link_gdf.apply(
            lambda x: Point(list(x.geometry.coords)[-1]), axis=1
        )

        # get from points
        point_gdf = forward_link_gdf[["u", "fromIntersectionId", "u_point"]].copy()

        point_gdf.rename(
            columns={
                "u": "osm_node_id",
                "fromIntersectionId": "shst_node_id",
                "u_point": "geometry",
            },
            inplace=True,
        )

        # append to points
        point_gdf = pd.concat(
            [
                point_gdf,
                forward_link_gdf[["v", "toIntersectionId", "v_point"]].rename(
                    columns={
                        "v": "osm_node_id",
                        "toIntersectionId": "shst_node_id",
                        "v_point": "geometry",
                    }
                ),
            ],
            sort=False,
            ignore_index=True,
        )

        # drop duplicates
<<<<<<< HEAD
        point_gdf.drop_duplicates(subset=["osm_node_id", "shst_node_id"], inplace=True)

        point_gdf = GeoDataFrame(point_gdf, crs={"init": "epsg:4326"})

=======
        point_gdf.drop_duplicates(subset = ["osm_node_id", "shst_node_id"], inplace = True)
        
        point_gdf = GeoDataFrame(point_gdf,
                                    crs = standard_crs)
        
>>>>>>> 297e3013
        return point_gdf

    @staticmethod
    def add_network_type_for_nodes(links, nodes):
        """
        add network type variable for node
        """
        A_B_df = pd.concat(
            [
                links[["u", "drive_access", "walk_access", "bike_access"]].rename(
                    columns={"u": "osm_node_id"}
                ),
                links[["v", "drive_access", "walk_access", "bike_access"]].rename(
                    columns={"v": "osm_node_id"}
                ),
            ],
            sort=False,
            ignore_index=True,
        )

        A_B_df.drop_duplicates(inplace=True)

        A_B_df = A_B_df.groupby("osm_node_id").max().reset_index()

        node_gdf = pd.merge(nodes, A_B_df, how="left", on="osm_node_id")

        return node_gdf

    # step 5 tidy roadway
    def tidy_roadway(
        self,
        county_boundary_file: str,
        county_variable_name: str,
        create_node_link_id: bool = False
    ):
        """
        step 5: clean up roadway object

        Args:
            county_boundary_file: path to county polygon file with county variable name
            county_variable_name: variable name in the county boundary file that has the name of county
            create_node_link_id: Boolean, if create internal node and link id, which is in addition to osm and shst ids.
        """

        if not county_boundary_file:
            msg = "Missing polygon file for county boundary."
            RanchLogger.error(msg)
            raise ValueError(msg)

        if county_boundary_file:
            filename, file_extension = os.path.splitext(county_boundary_file)
            if file_extension in [".shp", ".geojson"]:
                county_gdf = gpd.read_file(county_boundary_file)
                self.county_gdf = county_gdf
                self.county_variable_name = county_variable_name

            else:
                msg = "Invalid boundary file, should be .shp or .geojson"
                RanchLogger.error(msg)
                raise ValueError(msg)

        RanchLogger.info("Starting Step 5 Tidy Roadway")

        ## 5.0 join county name to shapes and nodes
        self._calculate_county(
            county_gdf=county_gdf, county_variable_name=county_variable_name
        )

        ## 5.1 keep links within county boundary, keep nodes and shapes accordingly
        self._keep_links_nodes_within_county()

        ## 5.2 drop circular links
        self._drop_circular_links()

        ## 5.3 flag dead end
        self._make_dead_end_non_drive()

        ## 5.4 drop duplicate links between same AB node pair
        self._drop_alternative_links_between_same_AB_nodes()

        ## 5.5 link and node numbering
        if create_node_link_id:
            self._link_node_numbering()

    def _calculate_county(
        self,
        county_gdf: GeoDataFrame,
        county_variable_name: str,
    ):
        links_df = self.links_df.copy()
        nodes_df = self.nodes_df.copy()

        # links_centroid_df['geometry'] = links_centroid_df["geometry"].centroid
        RanchLogger.info(
            "Joining network with county boundary file for {} county".format(
                county_gdf[county_variable_name].unique()
            )
        )

<<<<<<< HEAD
        joined_links_gdf = gpd.sjoin(links_df, county_gdf, how="left", op="intersects")
=======
        if county_gdf.crs == alt_standard_crs:
            county_gdf.crs = standard_crs
        
        # convert to lat-long
        county_gdf = county_gdf.to_crs(standard_crs)

        joined_links_gdf = gpd.sjoin(
            links_df, 
            county_gdf, 
            how="left", 
            predicate="intersects"
        )
>>>>>>> 297e3013

        # for links that cross county boudaries and potentially sjoin-ed to two counties
        # drop duplciates, keep one county match
        joined_links_gdf.drop_duplicates(subset=["shstReferenceId"], inplace=True)
        joined_links_gdf.rename(columns={county_variable_name: "county"}, inplace=True)

<<<<<<< HEAD
        # links_centroid_df['geometry'] = links_centroid_df["geometry"].centroid
        joined_nodes_gdf = gpd.sjoin(nodes_df, county_gdf, how="left", op="intersects")
=======
        joined_nodes_gdf = gpd.sjoin(
            nodes_df, 
            county_gdf, 
            how="left", 
            predicate="intersects"
        )
>>>>>>> 297e3013

        # for nodes that cross county boudaries and potentially sjoin-ed to two counties
        # drop duplciates, keep one county match
        joined_nodes_gdf.drop_duplicates(
            subset=["osm_node_id", "shst_node_id"], inplace=True
        )

<<<<<<< HEAD
        joined_nodes_gdf.rename(columns={county_variable_name: "county"}, inplace=True)

        joined_nodes_gdf["county"].fillna("San Joaquin", inplace=True)
=======
        joined_nodes_gdf.rename(
            columns = {county_variable_name : 'county'},
            inplace = True
        )
        
        joined_nodes_gdf['county'].fillna('outside', inplace = True)
>>>>>>> 297e3013

        # join back to roadway object
        self.links_df = pd.merge(
            self.links_df,
            joined_links_gdf[["shstReferenceId", "county"]],
            how="left",
            on=["shstReferenceId"],
        )

        self.nodes_df = pd.merge(
            self.nodes_df,
            joined_nodes_gdf[["osm_node_id", "shst_node_id", "county"]],
            how="left",
            on=["osm_node_id", "shst_node_id"],
        )

    def _keep_links_nodes_within_county(
        self,
    ):
        """
        drop links and nodes that are outside of the region
        """
        RanchLogger.info(
            "Dropping links and nodes that are outside of {} county".format(
                self.links_df.county.dropna().unique()
            )
        )

        self.links_df = self.links_df[self.links_df.county.notnull()]
        self.nodes_df = self.nodes_df[
            self.nodes_df.shst_node_id.isin(
                self.links_df.fromIntersectionId.tolist()
                + self.links_df.toIntersectionId.tolist()
            )
        ]
        self.shapes_df = self.shapes_df[
            self.shapes_df.id.isin(self.links_df.shstGeometryId.tolist())
        ]

    def _make_dead_end_non_drive(
        self,
    ):
        """
        iterative process to identify dead end nodes
        make dead end links and nodes drive_access = 0
        """

        RanchLogger.info("Flagging dead-end streets for drive network")

        non_dead_end_link_handle_df = self.links_df[(self.links_df.drive_access == 1)][
            ["u", "v"]
        ]

        dead_end_node_list = identify_dead_end_nodes(non_dead_end_link_handle_df)

        cumulative_dead_end_node_list = []

        while len(dead_end_node_list) > 0:

            cumulative_dead_end_node_list = (
                cumulative_dead_end_node_list + dead_end_node_list
            )

            non_dead_end_link_handle_df = non_dead_end_link_handle_df[
                ~(non_dead_end_link_handle_df.u.isin(dead_end_node_list))
                & ~(non_dead_end_link_handle_df.v.isin(dead_end_node_list))
            ].copy()

            dead_end_node_list = identify_dead_end_nodes(non_dead_end_link_handle_df)

        # update node and link drive access
        # if u/v in dead end node list, then drive access = 0
        # if osm_node_id in dead end node list, then drive access = 0
        RanchLogger.info("Making dead-end streets drive_access = 0")

        self.links_df["drive_access"] = np.where(
            (
                (self.links_df.u.isin(cumulative_dead_end_node_list))
                | (self.links_df.v.isin(cumulative_dead_end_node_list))
            )
            & ~(
                self.links_df.roadway.isin(
                    [
                        "primary",
                        "secondary",
                        "motorway",
                        "primary_link",
                        "motorway_link",
                        "trunk_link",
                        "trunk",
                        "secondary_link",
                        "tertiary_link",
                    ]
                )
            ),
            0,
            self.links_df.drive_access,
        )

        # update network type variable for node

        A_B_df = pd.concat(
            [
                self.links_df[
                    [
                        "u",
                        "fromIntersectionId",
                        "drive_access",
                        "walk_access",
                        "bike_access",
                    ]
                ].rename(
                    columns={"u": "osm_node_id", "fromIntersectionId": "shst_node_id"}
                ),
                self.links_df[
                    [
                        "v",
                        "toIntersectionId",
                        "drive_access",
                        "walk_access",
                        "bike_access",
                    ]
                ].rename(
                    columns={"v": "osm_node_id", "toIntersectionId": "shst_node_id"}
                ),
            ],
            sort=False,
            ignore_index=True,
        )

        A_B_df.drop_duplicates(inplace=True)

        A_B_df = A_B_df.groupby(["osm_node_id", "shst_node_id"]).max().reset_index()

        self.nodes_df = pd.merge(
            self.nodes_df.drop(["drive_access", "walk_access", "bike_access"], axis=1),
            A_B_df,
            how="left",
            on=["osm_node_id", "shst_node_id"],
        )

    def _drop_circular_links(
        self,
    ):
        """
        drop circular links
        """

        RanchLogger.info("Droppping circular links")
        circular_link_gdf = self.links_df[self.links_df.u == self.links_df.v].copy()

        self.links_df = self.links_df[
            ~self.links_df.shstReferenceId.isin(
                circular_link_gdf.shstReferenceId.tolist()
            )
        ]

        self.shapes_df = self.shapes_df[self.shapes_df.id.isin(self.links_df.id)]
        self.nodes_df = self.nodes_df[
            (self.nodes_df.osm_node_id.isin(self.links_df.u.tolist()))
            | (self.nodes_df.osm_node_id.isin(self.links_df.v.tolist()))
        ]

    def _drop_alternative_links_between_same_AB_nodes(
        self,
    ):
        """
        drop duplicate links between same AB node pair
        those are not allowed in model networks

        keep links that are higher hierarchy, drive, bike, walk, longer length
        """

        # add length in meters

<<<<<<< HEAD
        geom_length = self.links_df[["geometry"]].copy()
        geom_length = geom_length.to_crs(epsg=26915)
=======
        geom_length = self.links_df[['geometry']].copy()
        geom_length = geom_length.to_crs(CRS('epsg:26915'))
>>>>>>> 297e3013
        geom_length["length"] = geom_length.length

        self.links_df["length"] = geom_length["length"]

        RanchLogger.info("Dropping alternative links between same AB nodes")

        non_unique_AB_links_df = (
            self.links_df.groupby(["u", "v"])
            .shstReferenceId.count()
            .sort_values()
            .reset_index()
        )
        non_unique_AB_links_df = non_unique_AB_links_df[
            non_unique_AB_links_df.shstReferenceId > 1
        ]

        non_unique_AB_links_df = pd.merge(
            non_unique_AB_links_df[["u", "v"]],
            self.links_df[
                [
                    "u",
                    "v",
                    "highway",
                    "roadway",
                    "drive_access",
                    "bike_access",
                    "walk_access",
                    "length",
                    "wayId",
                    "shstGeometryId",
                    "shstReferenceId",
                    "geometry",
                ]
            ],
            how="left",
            on=["u", "v"],
        )

        roadway_hierarchy_df = pd.read_csv(
            os.path.join(self.parameters.highway_to_roadway_crosswalk_file)
        )

        roadway_hierarchy_df = roadway_hierarchy_df.drop_duplicates(subset="roadway")

        non_unique_AB_links_df = pd.merge(
            non_unique_AB_links_df,
            roadway_hierarchy_df[["roadway", "hierarchy"]],
            how="left",
            on="roadway",
        )

        # sort on hierarchy (ascending),
        # drive_access(descending),
        # bike_access(descending),
        # walk_access(descending),
        # length(ascending)

        non_unique_AB_links_sorted_df = non_unique_AB_links_df.sort_values(
            by=["hierarchy", "drive_access", "bike_access", "walk_access", "length"],
            ascending=[True, False, False, False, True],
        )

        unique_AB_links_df = non_unique_AB_links_sorted_df.drop_duplicates(
            subset=["u", "v"], keep="first"
        )

        from_list = non_unique_AB_links_df.shstReferenceId.tolist()
        to_list = unique_AB_links_df.shstReferenceId.tolist()

        drop_link_model_link_id_list = [c for c in from_list if c not in to_list]

        self.links_df = self.links_df[
            ~self.links_df.shstReferenceId.isin(drop_link_model_link_id_list)
        ]

        self.shapes_df = self.shapes_df[self.shapes_df.id.isin(self.links_df.id)].copy()

    def _link_node_numbering(
        self,
        link_numbering_dictionary: Optional[dict] = {},
        node_numbering_dictionary: Optional[dict] = {},
    ):
        """
        numbering links and nodes according to county rules
        """

        RanchLogger.info("Numbering links and nodes using county based rules")

        if link_numbering_dictionary:
            county_link_range = link_numbering_dictionary
        else:
            county_link_range = self.parameters.county_link_range

        if node_numbering_dictionary:
            county_node_range = node_numbering_dictionary
        else:
            county_node_range = self.parameters.county_node_range

        self.nodes_df["model_node_id"] = self.nodes_df.groupby(["county"]).cumcount()

        self.nodes_df["county_numbering_start"] = self.nodes_df["county"].apply(
            lambda x: county_node_range[x]["start"]
        )

        self.nodes_df["model_node_id"] = (
            self.nodes_df["model_node_id"] + self.nodes_df["county_numbering_start"]
        )

        node_osm_model_id_dict = dict(
            zip(self.nodes_df.osm_node_id, self.nodes_df.model_node_id)
        )

        self.links_df["model_link_id"] = self.links_df.groupby(["county"]).cumcount()

        self.links_df["county_numbering_start"] = self.links_df["county"].apply(
            lambda x: county_link_range[x]["start"]
        )

        self.links_df["model_link_id"] = (
            self.links_df["model_link_id"] + self.links_df["county_numbering_start"]
        )

        self.links_df["A"] = self.links_df["u"].map(node_osm_model_id_dict)

        self.links_df["B"] = self.links_df["v"].map(node_osm_model_id_dict)

    def build_centroid_connectors(
        self,
        build_taz_drive: bool = True,
        build_taz_active_modes: bool = True,
        build_maz_drive: bool = False,
        build_maz_active_modes: bool = False,
        input_taz_polygon_file: str = None,
        input_taz_node_file: str = None,
        input_maz_polygon_file: str = None,
        input_maz_node_file: str = None,
        taz_unique_id: str = None,
        maz_unique_id: str = None,
    ):

        """
        build centroid connectors

        Inputs:
            RoadwayNetwork
            build_taz_drive: Boolean, true when building TAZ drive connectors
            build_taz_active_modes: Boolean, true when building TAZ bike and walk connectors
            build_maz_drive: Boolean, true when building MAZ drive connectors
            build_maz_drive: Boolean, true when building MAZ bike and walk connectors
            input_taz_polygon_file: polygon shapefile or geojson for TAZ boudnaries
            input_taz_node_file: node shapefile or geojson for TAZ centroid
            input_maz_polygon_file: polygon shapefile or geojson for MAZ boudnaries
            input_maz_node_file: node shapefile or geojson for MAZ centroid
        """

        if (build_taz_drive) | (build_taz_active_modes):
            if input_taz_polygon_file is None:
                msg = "Missing taz polygon file, specify using input_taz_polygon_file"
                RanchLogger.error(msg)
                raise ValueError(msg)
            else:
                filename, file_extension = os.path.splitext(input_taz_polygon_file)
                if file_extension in [".shp", ".geojson"]:
                    taz_polygon_gdf = gpd.read_file(input_taz_polygon_file)
                    if taz_polygon_gdf.crs is None:
                        msg = "Input file {} missing CRS".format(input_taz_polygon_file)
                        RanchLogger.error(msg)
                        raise ValueError(msg)
                    else:
<<<<<<< HEAD
                        RanchLogger.info(
                            "input file {} has crs : {}".format(
                                input_taz_polygon_file, taz_polygon_gdf.crs
                            )
                        )
=======
                        RanchLogger.info("input file {} has crs : {}".format(input_taz_polygon_file, taz_polygon_gdf.crs))
                        
                        # avoid conversion between WGS lat-long and NAD lat-long
                        if taz_polygon_gdf.crs == alt_standard_crs:
                            taz_polygon_gdf.crs = standard_crs
                        
>>>>>>> 297e3013
                        # convert to lat-long
                        taz_polygon_gdf = taz_polygon_gdf.to_crs(
                            self.parameters.standard_crs
                        )
                    if taz_unique_id is None:
                        taz_polygon_gdf["taz_id"] = range(1, 1 + len(taz_polygon_gdf))
                    elif taz_unique_id not in taz_polygon_gdf.columns:
                        msg = "Input file {} does not have unique ID {}".format(
                            input_taz_polygon_file, taz_unique_id
                        )
                        RanchLogger.error(msg)
                        raise ValueError(msg)
                    else:
                        None
                else:
                    msg = "Invalid network file {}, should be .shp or .geojson".format(
                        input_taz_polygon_file
                    )
                    RanchLogger.error(msg)
                    raise ValueError(msg)

            if input_taz_node_file is not None:
                filename, file_extension = os.path.splitext(input_taz_node_file)
                if file_extension in [".shp", ".geojson"]:
                    taz_node_gdf = gpd.read_file(input_taz_node_file)
                    if taz_node_gdf.crs is None:
                        msg = "Input file {} missing CRS".format(input_taz_node_file)
                        RanchLogger.error(msg)
                        raise ValueError(msg)
                    else:
                        RanchLogger.info(
                            "input file {} has crs : {}".format(
                                input_taz_node_file, taz_node_gdf.crs
                            )
                        )
                    if taz_unique_id not in taz_node_gdf.columns:
                        msg = "Input file {} does not have unique ID {}".format(
                            input_taz_node_file, taz_unique_id
                        )
                        RanchLogger.error(msg)
                        raise ValueError(msg)

                    # avoid conversion between WGS lat-long and NAD lat-long
                    if taz_node_gdf.crs == alt_standard_crs:
                        taz_node_gdf.crs = standard_crs

                    # convert to lat-long
                    taz_node_gdf = taz_node_gdf.to_crs(self.parameters.standard_crs)
                else:
                    msg = "Invalid network file {}, should be .shp or .geojson".format(
                        input_taz_node_file
                    )
                    RanchLogger.error(msg)
                    raise ValueError(msg)

            else:
                RanchLogger.info(
                    "Missing taz node file, will use input taz polygon centroid"
                )

                taz_polygon_gdf = gpd.sjoin(
                    taz_polygon_gdf,
<<<<<<< HEAD
                    self.county_gdf[["geometry", self.county_variable_name]],
                    how="left",
                    op="intersects",
=======
                    self.county_gdf[['geometry', self.county_variable_name]],
                    how = 'left',
                    predicate = 'intersects'
>>>>>>> 297e3013
                )

                taz_polygon_gdf.rename(
                    columns={self.county_variable_name: "county"}, inplace=True
                )
                taz_polygon_gdf["county"].fillna("external", inplace=True)

                taz_node_gdf = taz_polygon_gdf.copy()
                taz_node_gdf["geometry"] = taz_node_gdf[
                    "geometry"
                ].representative_point()

            if "model_node_id" not in taz_node_gdf.columns:
                self.assign_model_node_id_to_taz(taz_node_gdf)

            if build_taz_drive:
                self.build_taz_drive_connector(taz_polygon_gdf)
            if build_maz_active_modes:
                self.build_taz_active_modes_connector(taz_polygon_gdf)

        if (build_maz_drive) | (build_maz_active_modes):
            if input_maz_polygon_file is None:
                msg = "Missing maz polygon file, specify using input_maz_polygon_file"
                RanchLogger.error(msg)
                raise ValueError(msg)
            else:
                filename, file_extension = os.path.splitext(input_maz_polygon_file)
                if file_extension in [".shp", ".geojson"]:
                    maz_polygon_gdf = gpd.read_file(input_maz_polygon_file)
                    if maz_polygon_gdf.crs is None:
                        msg = "Input file {} missing CRS".format(input_maz_polygon_file)
                        RanchLogger.error(msg)
                        raise ValueError(msg)
                    else:
                        RanchLogger.info(
                            "input file {} has crs : {}".format(
                                input_maz_polygon_file, maz_polygon_gdf.crs
                            )
                        )
                else:
                    msg = "Invalid network file {}, should be .shp or .geojson".format(
                        input_maz_polygon_file
                    )
                    RanchLogger.error(msg)
                    raise ValueError(msg)

            if input_maz_node_file is not None:
                filename, file_extension = os.path.splitext(input_maz_node_file)
                if file_extension in [".shp", ".geojson"]:
                    maz_node_gdf = gpd.read_file(input_maz_node_file)
                    if maz_node_gdf.crs is None:
                        msg = "Input file {} missing CRS".format(input_maz_node_file)
                        RanchLogger.error(msg)
                        raise ValueError(msg)
                    else:
                        RanchLogger.info(
                            "input file {} has crs : {}".format(
                                input_maz_node_file, maz_node_gdf.crs
                            )
                        )
                else:
                    msg = "Invalid network file {}, should be .shp or .geojson".format(
                        input_maz_node_file
                    )
                    RanchLogger.error(msg)
                    raise ValueError(msg)

            else:
                RanchLogger.info(
                    "Missing maz node file, will use input maz polygon centroid"
                )

                maz_node_gdf = maz_polygon_gdf["geometry"].representative_centroids()

            # convert to lat-long
            maz_polygon_gdf = maz_polygon_gdf.to_crs(self.parameters.standard_crs)
            maz_node_gdf = maz_node_gdf.to_crs(self.parameters.standard_crs)

            if build_taz_drive:
                self.build_taz_drive_connector(taz_node_gdf, taz_polygon_gdf)
            if build_maz_active_modes:
                self.build_taz_active_modes_connector(taz_node_gdf, taz_polygon_gdf)

    def assign_model_node_id_to_taz(self, taz_node_gdf):
        """
        attribute taz node with county, model_node_id, drive_access, walk_access, bike_access
        """

        # assign model node id based on county taz rules
        taz_node_gdf["model_node_id"] = taz_node_gdf.groupby(["county"]).cumcount()

        taz_node_gdf["county_numbering_start"] = taz_node_gdf["county"].apply(
            lambda x: self.parameters.county_taz_range[x]["start"]
        )

        taz_node_gdf["model_node_id"] = (
            taz_node_gdf["model_node_id"] + taz_node_gdf["county_numbering_start"]
        )

        taz_node_gdf["drive_access"] = 1
        taz_node_gdf["walk_access"] = 1
        taz_node_gdf["bike_access"] = 1

        self.taz_node_gdf = taz_node_gdf

    def build_taz_drive_connector(
        self, taz_polygon_df: GeoDataFrame, num_connectors_per_centroid: int = 4
    ):
        """
        build taz drive centroid connectors
        """

        # step 1
        # find nodes that have only two assignable/drive
        # geometries (not reference)

        node_two_geometry_df = self.get_non_intersection_drive_nodes()

        # step 2
        # for each zone, find nodes that have only two assignable/drive
        # geometries (not reference) - good intersections

        taz_good_intersection_df = Roadway.get_nodes_in_zones(
            node_two_geometry_df, taz_polygon_df
        )

        # step 3
        # for zones with fewer than 4 good intersections
        # use drive nodes
        exclude_links_df = self.links_df[
            self.links_df.roadway.isin(
                ["motorway_link", "motorway", "trunk", "trunk_link"]
            )
        ].copy()

        drive_node_gdf = self.nodes_df[
            (self.nodes_df.drive_access == 1)
            & ~(
                self.nodes_df.osm_node_id.isin(
                    exclude_links_df.u.tolist() + exclude_links_df.v.tolist()
                )
            )
        ].copy()

        taz_drive_node_df = Roadway.get_nodes_in_zones(drive_node_gdf, taz_polygon_df)

        # step 4
        # choose nodes for taz
        taz_centroid_gdf = self.taz_node_gdf.copy()
        taz_loading_node_df = Roadway.get_taz_loading_nodes(
            taz_centroid_gdf,
            taz_good_intersection_df,
            taz_drive_node_df,
            num_connectors_per_centroid,
        )

        # step 5
        # create links and shapes between taz and chosen nodes
        taz_cc_shape_gdf = generate_centroid_connectors_shape(taz_loading_node_df)
        # taz_cc_shape_gdf = taz_cc_shape_gdf.drop(['ld_point', 'c_point'], axis = 1)

        # taz_cc_shape_gdf = gpd.GeoDataFrame(
        #    taz_cc_shape_gdf,
        #    crs = self.parameters.standard_crs
        # )

        join_gdf = taz_cc_shape_gdf.copy()
        join_gdf["geometry"] = join_gdf["geometry"].centroid

        join_gdf = gpd.sjoin(
            join_gdf,
<<<<<<< HEAD
            self.county_gdf[["geometry", self.county_variable_name]],
            how="left",
            op="within",
=======
            self.county_gdf[['geometry', self.county_variable_name]],
            how = 'left',
            predicate = 'within'
>>>>>>> 297e3013
        )

        taz_cc_shape_gdf["county"] = join_gdf[self.county_variable_name]

        taz_cc_link_gdf = generate_centroid_connectors_link(taz_cc_shape_gdf)

        taz_cc_link_gdf["roadway"] = "taz"
        taz_cc_link_gdf["drive_access"] = 1
        taz_cc_link_gdf["bike_access"] = 1
        taz_cc_link_gdf["walk_access"] = 1

        cc_link_columns_list = [
            "A",
            "B",
            "drive_access",
            "walk_access",
            "bike_access",
            "shstGeometryId",
            "id",
            "u",
            "v",
            "fromIntersectionId",
            "toIntersectionId",
            "county",
            "roadway",
            "geometry",
        ]
        taz_cc_link_gdf = taz_cc_link_gdf[cc_link_columns_list].copy()

        cc_shape_columns_list = [
            "id",
            "geometry",
            "fromIntersectionId",
            "county",
        ]  # no 'noIntersectionId' because shape is only in the inbound direction
        taz_cc_shape_gdf = (
            taz_cc_shape_gdf[cc_shape_columns_list]
            .drop_duplicates(subset=["id"])
            .copy()
        )

        self.taz_cc_shape_gdf = taz_cc_shape_gdf
        self.taz_cc_link_gdf = taz_cc_link_gdf

    def get_non_intersection_drive_nodes(self):

        """
        return nodes that have only two drivable geometries
        """
        drive_links_gdf = self.links_df[
            ~(
                self.links_df.roadway.isin(
                    ["motorway_link", "motorway", "trunk", "trunk_link", "service"]
                )
            )
            & (self.links_df.drive_access == 1)
        ].copy()

        a_geometry_count_df = (
            drive_links_gdf.groupby(["u", "shstGeometryId"])["shstReferenceId"]
            .count()
            .reset_index()
            .rename(columns={"u": "osm_node_id"})
        )

        b_geometry_count_df = (
            drive_links_gdf.groupby(["v", "shstGeometryId"])["shstReferenceId"]
            .count()
            .reset_index()
            .rename(columns={"v": "osm_node_id"})
        )

        node_geometry_count_df = pd.concat(
            [a_geometry_count_df, b_geometry_count_df], ignore_index=True, sort=False
        )

        node_geometry_count_df = (
            node_geometry_count_df.groupby(["osm_node_id", "shstGeometryId"])
            .count()
            .reset_index()
            .groupby(["osm_node_id"])["shstGeometryId"]
            .count()
            .reset_index()
        )

        node_two_geometry_df = node_geometry_count_df[
            node_geometry_count_df.shstGeometryId == 2
        ].copy()

        node_two_geometry_df = self.nodes_df[
            self.nodes_df.osm_node_id.isin(node_two_geometry_df.osm_node_id.tolist())
        ].copy()

        return node_two_geometry_df

    def get_nodes_in_zones(nodes_gdf, zones_gdf):
        """
        return nodes and the zones they are in

        Input:
            nodes_gdf: nodes geo data frame, points
            zones_gdf: zones geo data frame, polygons
        """
        polygon_buffer_gdf = zones_gdf.copy()

        polygon_buffer_gdf["geometry_buffer"] = polygon_buffer_gdf["geometry"].apply(
            lambda x: buffer1(x)
        )
        polygon_buffer_gdf.rename(
            columns={"geometry": "geometry_orig", "geometry_buffer": "geometry"},
            inplace=True,
        )
        nodes_in_zones_gdf = gpd.sjoin(
<<<<<<< HEAD
            nodes_gdf,
            polygon_buffer_gdf[["geometry", "taz_id"]],
            how="left",
            op="intersects",
=======
            nodes_gdf, 
            polygon_buffer_gdf[["geometry", "taz_id"]], 
            how = "left", 
            predicate = "intersects"
>>>>>>> 297e3013
        )

        return nodes_in_zones_gdf

    def get_taz_loading_nodes(
        taz_centroid_df,
        good_intersection_df,
        drive_nodes_df,
        num_connectors_per_centroid,
    ):
        """
        for each zone, return chosen loading point
        """

        good_intersection_df["preferred"] = 1
        drive_nodes_df["preferred"] = 0

        all_load_nodes_df = pd.concat(
            [good_intersection_df, drive_nodes_df], sort=False, ignore_index=True
        )

        all_load_nodes_df = all_load_nodes_df[all_load_nodes_df["taz_id"].notnull()]

        all_load_nodes_df["ld_point"] = all_load_nodes_df["geometry"].apply(
            lambda x: list(x.coords)[0]
        )
        taz_centroid_df["c_point"] = taz_centroid_df["geometry"].apply(
            lambda x: list(x.coords)[0]
        )

        all_load_nodes_df = pd.merge(
            all_load_nodes_df.drop("geometry", axis=1),
            taz_centroid_df.drop("geometry", axis=1),
            how="left",
            on=["taz_id"],
        )

        all_load_nodes_df["distance"] = all_load_nodes_df.apply(
            lambda x: haversine_distance(list(x.ld_point), list(x.c_point)), axis=1
        )

        # sort on preferred, distance
        all_load_nodes_df.sort_values(
            by=["preferred", "distance"], ascending=[False, True], inplace=True
        )

        all_load_nodes_df.drop_duplicates(
            subset=["osm_node_id", "taz_id"], inplace=True
        )

        all_load_nodes_df = get_non_near_connectors(
            all_load_nodes_df, num_connectors_per_centroid, "taz_id"
        )

        return all_load_nodes_df

    def standard_format(self, county_boundary_file: str, county_variable_name: str):
        """
        pipeline step 8 create and write out roadway in standard format

        1. link and node numbering
        2. add locationReferences
        """

        # calculate county in case new links and nodes are generated

        if not county_boundary_file:
            msg = "Missing polygon file for county boundary."
            RanchLogger.error(msg)
            raise ValueError(msg)

        if county_boundary_file:
            filename, file_extension = os.path.splitext(county_boundary_file)
            if file_extension in [".shp", ".geojson"]:
                county_gdf = gpd.read_file(county_boundary_file)

            else:
                msg = "Invalid boundary file, should be .shp or .geojson"
                RanchLogger.error(msg)
                raise ValueError(msg)

        RanchLogger.info("Starting Step 8 creating roadway standard format")

        ## 1. join county name to shapes and nodes
        # self._calculate_county(
        #    county_gdf = county_gdf,
        #    county_variable_name = county_variable_name
        # )
        """
        ## add unique ranch link / node ID, based on coordinates
        self.nodes_df['ranch_node_id'] = np.where(
            self.nodes_df['shst_node_id'].notnull(),
            self.nodes_df['shst_node_id'],
            self.nodes_df['geometry'].apply(
                lambda x: create_unique_node_id(x)
                )
        )

        RanchLogger.info('{} nodes has {} unique osm ids, {} unique ranch ids'.format(
            len(self.nodes_df), 
            self.nodes_df.osm_node_id.nunique(),
            self.nodes_df.ranch_node_id.nunique()
            )
        )

        node_osm_ranch_dict = dict(zip(self.nodes_df.osm_node_id, self.nodes_df.ranch_node_id))

        self.shapes_df['ranch_shape_id'] = np.where(
            self.shapes_df['id'].notnull(),
            self.shapes_df['id'],
            self.shapes_df['geometry'].apply(
                lambda x: create_unique_shape_id(x)
            )
        )

        RanchLogger.info('{} shapes has {} unique shst id {} unique ranch ids'.format(
            len(self.shapes_df), 
            self.shapes_df.id.nunique(),
            self.shapes_df.ranch_shape_id.nunique()
            )
        )

        RanchLogger.info('{} links has {} unique shst ids'.format(
            len(self.links_df), self.links_df.shstReferenceId.nunique()
            )
        )

        self.links_df['ranch_link_id'] = np.where(
            self.links_df['shstReferenceId'].notnull(),
            self.links_df['shstReferenceId'],
            self.links_df.apply(
                lambda x: create_unique_link_id(
                    self.nodes_df[
                        self.nodes_df['osm_node_id'] == x.u
                    ]['geometry'].iloc[0],
                    self.nodes_df[
                        self.nodes_df['osm_node_id'] == x.v
                    ]['geometry'].iloc[0],
                ),
                axis =1
            )
        )

        RanchLogger.info('{} links has {} unique ranch ids'.format(
            len(self.links_df), self.links_df.ranch_link_id.nunique()
            )
        )

        self.links_df['p'] = self.links_df['u'].map(node_osm_ranch_dict)
        self.links_df['q'] = self.links_df['v'].map(node_osm_ranch_dict)
        """
        ## 2. add length in feet

        self.links_df = Roadway._add_length_in_feet(self.links_df)

        ## 3. add locationReferences to links

        self.links_df = Roadway._add_location_references(self.nodes_df, self.links_df)

        ## 4. add model link / node ID following county rules

        # self._link_node_numbering()

    def _add_length_in_feet(linestring_gdf: GeoDataFrame, variable: str = "length"):
        """
        add length in feet to line geodataframe
        """

        geom_length = linestring_gdf[["geometry"]].copy()
        geom_length = geom_length.to_crs(epsg=26915)
        geom_length[variable] = geom_length.length

        linestring_gdf[variable] = geom_length[variable]

        return linestring_gdf

    def _add_location_references(
        nodes: GeoDataFrame, links: GeoDataFrame, variable: str = "locationReferences"
    ):
        """
        add location reference to links
        """
        node_gdf = nodes.copy()
        link_gdf = links.copy()

<<<<<<< HEAD
        node_gdf["X"] = node_gdf["geometry"].apply(lambda p: p.x)
        node_gdf["Y"] = node_gdf["geometry"].apply(lambda p: p.y)
        node_gdf["point"] = [list(xy) for xy in zip(node_gdf.X, node_gdf.Y)]
        node_dict = dict(zip(node_gdf.model_node_id, node_gdf.point))

        link_gdf["A_point"] = link_gdf["A"].map(node_dict)
        link_gdf["B_point"] = link_gdf["B"].map(node_dict)
=======
        node_gdf['X'] = node_gdf['geometry'].apply(lambda p: p.x)
        node_gdf['Y'] = node_gdf['geometry'].apply(lambda p: p.y)
        node_gdf['point'] = [list(xy) for xy in zip(node_gdf.X, node_gdf.Y)]
        node_dict = dict(zip(node_gdf.shst_node_id, node_gdf.point))
    
        link_gdf['A_point'] = link_gdf['fromIntersectionId'].map(node_dict)
        link_gdf['B_point'] = link_gdf['toIntersectionId'].map(node_dict)
>>>>>>> 297e3013

        link_gdf[variable] = link_gdf.apply(
            lambda x: [
                {
                    "sequence": 1,
                    "point": x["A_point"],
                    "distanceToNextRef": x["length"],
                    "intersectionId": x["fromIntersectionId"],
                },
                {
                    "sequence": 2,
                    "point": x["B_point"],
                    "intersectionId": x["toIntersectionId"],
                },
            ],
            axis=1,
        )

        links[variable] = link_gdf[variable]

        return links<|MERGE_RESOLUTION|>--- conflicted
+++ resolved
@@ -11,7 +11,6 @@
 from .logger import RanchLogger
 from .osm import add_two_way_osm, highway_attribute_list_to_value
 from .parameters import Parameters
-<<<<<<< HEAD
 from .sharedstreets import extract_osm_link_from_shst_extraction, read_shst_extraction
 from .utils import (
     buffer1,
@@ -23,9 +22,8 @@
     identify_dead_end_nodes,
 )
 
-=======
 from .parameters import standard_crs, alt_standard_crs
->>>>>>> 297e3013
+
 
 class Roadway(object):
     """
@@ -299,14 +297,6 @@
 
         if (forward_link_gdf is not None) and (backward_link_gdf is not None):
             RanchLogger.info("all")
-<<<<<<< HEAD
-            shst_link_gdf = pd.concat(
-                [forward_link_gdf, backward_link_gdf], sort=False, ignore_index=True
-            )
-
-        shst_link_gdf = GeoDataFrame(shst_link_gdf, crs={"init": "epsg:4326"})
-
-=======
             shst_link_gdf = pd.concat([forward_link_gdf, backward_link_gdf],
                                     sort = False,
                                     ignore_index = True)
@@ -314,7 +304,6 @@
         shst_link_gdf = GeoDataFrame(shst_link_gdf,
                                         crs = standard_crs)
         
->>>>>>> 297e3013
         return shst_link_gdf
 
     @staticmethod
@@ -372,18 +361,11 @@
         )
 
         # drop duplicates
-<<<<<<< HEAD
-        point_gdf.drop_duplicates(subset=["osm_node_id", "shst_node_id"], inplace=True)
-
-        point_gdf = GeoDataFrame(point_gdf, crs={"init": "epsg:4326"})
-
-=======
         point_gdf.drop_duplicates(subset = ["osm_node_id", "shst_node_id"], inplace = True)
         
         point_gdf = GeoDataFrame(point_gdf,
                                     crs = standard_crs)
-        
->>>>>>> 297e3013
+
         return point_gdf
 
     @staticmethod
@@ -483,9 +465,6 @@
             )
         )
 
-<<<<<<< HEAD
-        joined_links_gdf = gpd.sjoin(links_df, county_gdf, how="left", op="intersects")
-=======
         if county_gdf.crs == alt_standard_crs:
             county_gdf.crs = standard_crs
         
@@ -498,24 +477,19 @@
             how="left", 
             predicate="intersects"
         )
->>>>>>> 297e3013
 
         # for links that cross county boudaries and potentially sjoin-ed to two counties
         # drop duplciates, keep one county match
         joined_links_gdf.drop_duplicates(subset=["shstReferenceId"], inplace=True)
         joined_links_gdf.rename(columns={county_variable_name: "county"}, inplace=True)
 
-<<<<<<< HEAD
-        # links_centroid_df['geometry'] = links_centroid_df["geometry"].centroid
-        joined_nodes_gdf = gpd.sjoin(nodes_df, county_gdf, how="left", op="intersects")
-=======
         joined_nodes_gdf = gpd.sjoin(
             nodes_df, 
             county_gdf, 
             how="left", 
             predicate="intersects"
         )
->>>>>>> 297e3013
+
 
         # for nodes that cross county boudaries and potentially sjoin-ed to two counties
         # drop duplciates, keep one county match
@@ -523,18 +497,12 @@
             subset=["osm_node_id", "shst_node_id"], inplace=True
         )
 
-<<<<<<< HEAD
-        joined_nodes_gdf.rename(columns={county_variable_name: "county"}, inplace=True)
-
-        joined_nodes_gdf["county"].fillna("San Joaquin", inplace=True)
-=======
         joined_nodes_gdf.rename(
             columns = {county_variable_name : 'county'},
             inplace = True
         )
         
         joined_nodes_gdf['county'].fillna('outside', inplace = True)
->>>>>>> 297e3013
 
         # join back to roadway object
         self.links_df = pd.merge(
@@ -710,13 +678,10 @@
 
         # add length in meters
 
-<<<<<<< HEAD
-        geom_length = self.links_df[["geometry"]].copy()
-        geom_length = geom_length.to_crs(epsg=26915)
-=======
+
         geom_length = self.links_df[['geometry']].copy()
         geom_length = geom_length.to_crs(CRS('epsg:26915'))
->>>>>>> 297e3013
+
         geom_length["length"] = geom_length.length
 
         self.links_df["length"] = geom_length["length"]
@@ -886,20 +851,12 @@
                         RanchLogger.error(msg)
                         raise ValueError(msg)
                     else:
-<<<<<<< HEAD
-                        RanchLogger.info(
-                            "input file {} has crs : {}".format(
-                                input_taz_polygon_file, taz_polygon_gdf.crs
-                            )
-                        )
-=======
                         RanchLogger.info("input file {} has crs : {}".format(input_taz_polygon_file, taz_polygon_gdf.crs))
                         
                         # avoid conversion between WGS lat-long and NAD lat-long
                         if taz_polygon_gdf.crs == alt_standard_crs:
                             taz_polygon_gdf.crs = standard_crs
-                        
->>>>>>> 297e3013
+
                         # convert to lat-long
                         taz_polygon_gdf = taz_polygon_gdf.to_crs(
                             self.parameters.standard_crs
@@ -962,15 +919,9 @@
 
                 taz_polygon_gdf = gpd.sjoin(
                     taz_polygon_gdf,
-<<<<<<< HEAD
-                    self.county_gdf[["geometry", self.county_variable_name]],
-                    how="left",
-                    op="intersects",
-=======
                     self.county_gdf[['geometry', self.county_variable_name]],
                     how = 'left',
                     predicate = 'intersects'
->>>>>>> 297e3013
                 )
 
                 taz_polygon_gdf.rename(
@@ -1142,15 +1093,9 @@
 
         join_gdf = gpd.sjoin(
             join_gdf,
-<<<<<<< HEAD
-            self.county_gdf[["geometry", self.county_variable_name]],
-            how="left",
-            op="within",
-=======
             self.county_gdf[['geometry', self.county_variable_name]],
             how = 'left',
             predicate = 'within'
->>>>>>> 297e3013
         )
 
         taz_cc_shape_gdf["county"] = join_gdf[self.county_variable_name]
@@ -1264,17 +1209,10 @@
             inplace=True,
         )
         nodes_in_zones_gdf = gpd.sjoin(
-<<<<<<< HEAD
             nodes_gdf,
-            polygon_buffer_gdf[["geometry", "taz_id"]],
-            how="left",
-            op="intersects",
-=======
-            nodes_gdf, 
             polygon_buffer_gdf[["geometry", "taz_id"]], 
             how = "left", 
             predicate = "intersects"
->>>>>>> 297e3013
         )
 
         return nodes_in_zones_gdf
@@ -1460,15 +1398,6 @@
         node_gdf = nodes.copy()
         link_gdf = links.copy()
 
-<<<<<<< HEAD
-        node_gdf["X"] = node_gdf["geometry"].apply(lambda p: p.x)
-        node_gdf["Y"] = node_gdf["geometry"].apply(lambda p: p.y)
-        node_gdf["point"] = [list(xy) for xy in zip(node_gdf.X, node_gdf.Y)]
-        node_dict = dict(zip(node_gdf.model_node_id, node_gdf.point))
-
-        link_gdf["A_point"] = link_gdf["A"].map(node_dict)
-        link_gdf["B_point"] = link_gdf["B"].map(node_dict)
-=======
         node_gdf['X'] = node_gdf['geometry'].apply(lambda p: p.x)
         node_gdf['Y'] = node_gdf['geometry'].apply(lambda p: p.y)
         node_gdf['point'] = [list(xy) for xy in zip(node_gdf.X, node_gdf.Y)]
@@ -1476,7 +1405,6 @@
     
         link_gdf['A_point'] = link_gdf['fromIntersectionId'].map(node_dict)
         link_gdf['B_point'] = link_gdf['toIntersectionId'].map(node_dict)
->>>>>>> 297e3013
 
         link_gdf[variable] = link_gdf.apply(
             lambda x: [
